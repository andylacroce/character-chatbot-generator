--- conflicted
+++ resolved
@@ -9,19 +9,8 @@
     return res.status(400).json({ error: 'File parameter is required' });
   }
 
-<<<<<<< HEAD
-  // Sanitize the file input to prevent path traversal attacks
-  const sanitizedFile = path.basename(file);
-=======
-  const audioFilePath = fs.realpathSync(path.resolve('/tmp', file));
-  const localFilePath = fs.realpathSync(path.resolve('public', file));
->>>>>>> 16ef397f
-
-  const audioFilePath = path.resolve('/tmp', sanitizedFile);
-  const localFilePath = path.resolve('public', sanitizedFile);
-
-  const normalizedAudioFilePath = fs.existsSync(audioFilePath) ? fs.realpathSync(audioFilePath) : '';
-  const normalizedLocalFilePath = fs.existsSync(localFilePath) ? fs.realpathSync(localFilePath) : '';
+  const audioFilePath = path.resolve('/tmp', file);
+  const localFilePath = path.resolve('public', file);
 
   if (!normalizedAudioFilePath.startsWith(path.resolve('/tmp')) && !normalizedLocalFilePath.startsWith(path.resolve('public'))) {
     return res.status(403).json({ error: 'Access forbidden' });
